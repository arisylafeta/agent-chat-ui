import { v4 as uuidv4 } from "uuid";
import { ReactNode, useEffect, useRef } from "react";
import { cn } from "@/lib/utils";
import { useStreamContext } from "@/providers/Stream";
import { useState, FormEvent } from "react";
import { Input } from "../ui/input";
import { Button } from "../ui/button";
import { Checkpoint, Message } from "@langchain/langgraph-sdk";
import { AssistantMessage, AssistantMessageLoading } from "./messages/ai";
import { HumanMessage } from "./messages/human";
import {
  DO_NOT_RENDER_ID_PREFIX,
  ensureToolCallsHaveResponses,
} from "@/lib/ensure-tool-responses";
import { LangGraphLogoSVG } from "../icons/langgraph";
import { TooltipIconButton } from "./tooltip-icon-button";
<<<<<<< HEAD
import { ArrowDown, SquarePen } from "lucide-react";
=======
import { ArrowDown, LoaderCircle, SquarePen } from "lucide-react";
>>>>>>> 3e993109
import { StringParam, useQueryParam } from "use-query-params";
import { StickToBottom, useStickToBottomContext } from "use-stick-to-bottom";

function StickyToBottomContent(props: {
  content: ReactNode;
  footer?: ReactNode;
  className?: string;
  contentClassName?: string;
}) {
  const context = useStickToBottomContext();
  return (
    <div
      ref={context.scrollRef}
      style={{ width: "100%", height: "100%" }}
      className={props.className}
    >
      <div ref={context.contentRef} className={props.contentClassName}>
        {props.content}
      </div>

      {props.footer}
    </div>
  );
}

function ScrollToBottom(props: { className?: string }) {
  const { isAtBottom, scrollToBottom } = useStickToBottomContext();

  if (isAtBottom) return null;
  return (
    <Button
      variant="outline"
      className={props.className}
      onClick={() => scrollToBottom()}
    >
      <ArrowDown className="w-4 h-4" />
      <span>Scroll to bottom</span>
    </Button>
  );
}

export function Thread() {
  const [threadId, setThreadId] = useQueryParam("threadId", StringParam);
  const [input, setInput] = useState("");
  const [firstTokenReceived, setFirstTokenReceived] = useState(false);

  const stream = useStreamContext();
  const messages = stream.messages;
  const isLoading = stream.isLoading;

  // TODO: this should be part of the useStream hook
  const prevMessageLength = useRef(0);
  useEffect(() => {
    if (
      messages.length !== prevMessageLength.current &&
      messages?.length &&
      messages[messages.length - 1].type === "ai"
    ) {
      setFirstTokenReceived(true);
    }

    prevMessageLength.current = messages.length;
  }, [messages]);

  const handleSubmit = (e: FormEvent) => {
    e.preventDefault();
    if (!input.trim() || isLoading) return;
    setFirstTokenReceived(false);

    const newHumanMessage: Message = {
      id: uuidv4(),
      type: "human",
      content: input,
    };

    const toolMessages = ensureToolCallsHaveResponses(stream.messages);
    stream.submit(
      { messages: [...toolMessages, newHumanMessage] },
      {
        streamMode: ["values"],
        optimisticValues: (prev) => ({
          ...prev,
          messages: [
            ...(prev.messages ?? []),
            ...toolMessages,
            newHumanMessage,
          ],
        }),
      },
    );

    setInput("");
  };

  const handleRegenerate = (
    parentCheckpoint: Checkpoint | null | undefined,
  ) => {
    // Do this so the loading state is correct
    prevMessageLength.current = prevMessageLength.current - 1;
    setFirstTokenReceived(false);
    stream.submit(undefined, {
      checkpoint: parentCheckpoint,
      streamMode: ["values"],
    });
  };

  return (
    <div className="flex flex-col w-full h-screen overflow-hidden">
      <div
        className={cn(
          "grow grid grid-rows-[auto_1fr]",
          !threadId && "grid-rows-[1fr]",
        )}
      >
        {threadId && (
          <div className="flex items-center justify-between gap-3 p-2 pl-4 z-10 relative">
            <button
              className="flex gap-2 items-center cursor-pointer"
              onClick={() => setThreadId(null)}
            >
              <LangGraphLogoSVG width={32} height={32} />
              <span className="text-xl font-medium">LangGraph Chat</span>
            </button>

            <TooltipIconButton
              size="lg"
              className="p-4"
              tooltip="New thread"
              variant="ghost"
              onClick={() => setThreadId(null)}
            >
              <SquarePen className="size-5" />
            </TooltipIconButton>

            <div className="absolute inset-x-0 top-full h-5 bg-gradient-to-b from-background to-background/0" />
          </div>
        )}

        <StickToBottom className="relative">
          <StickyToBottomContent
            className={cn(
              "absolute inset-0",
              !threadId && "flex flex-col items-stretch mt-[25vh]",
              threadId && "grid grid-rows-[1fr_auto]",
            )}
            contentClassName="pt-8 pb-16 px-4 max-w-4xl mx-auto flex flex-col gap-4 w-full"
            content={
              <>
                {messages
                  .filter((m) => !m.id?.startsWith(DO_NOT_RENDER_ID_PREFIX))
                  .map((message, index) =>
                    message.type === "human" ? (
                      <HumanMessage
                        key={message.id || `${message.type}-${index}`}
                        message={message}
                        isLoading={isLoading}
                      />
                    ) : (
                      <AssistantMessage
                        key={message.id || `${message.type}-${index}`}
                        message={message}
                        isLoading={isLoading}
                        handleRegenerate={handleRegenerate}
                      />
                    ),
                  )}
                {isLoading && !firstTokenReceived && (
                  <AssistantMessageLoading />
                )}
              </>
            }
            footer={
              <div className="sticky flex flex-col items-center gap-8 bottom-8 px-4">
                {!threadId && (
                  <div className="flex gap-3 items-center">
                    <LangGraphLogoSVG className="flex-shrink-0 h-8" />
                    <h1 className="text-2xl font-medium">LangGraph Chat</h1>
                  </div>
                )}

                <ScrollToBottom className="absolute bottom-full left-1/2 -translate-x-1/2 mb-4 animate-in fade-in-0 zoom-in-95" />

                <div className="bg-background rounded-2xl border shadow-md mx-auto w-full max-w-4xl">
                  <form
                    onSubmit={handleSubmit}
                    className="grid grid-rows-[1fr_auto] gap-2 max-w-4xl mx-auto"
                  >
                    <Input
                      type="text"
                      value={input}
                      onChange={(e) => setInput(e.target.value)}
                      placeholder="Type your message..."
                      className="px-4 py-6 border-none bg-transparent shadow-none ring-0 outline-none focus:outline-none focus:ring-0"
                    />

                    <div className="flex items-center justify-end p-2 pt-0">
<<<<<<< HEAD
                      <Button
                        type="submit"
                        disabled={isLoading || !input.trim()}
                      >
                        Send
                      </Button>
=======
                      {stream.isLoading ? (
                        <Button key="stop" onClick={() => stream.stop()}>
                          <LoaderCircle className="w-4 h-4 animate-spin" />
                          Cancel
                        </Button>
                      ) : (
                        <Button
                          type="submit"
                          disabled={isLoading || !input.trim()}
                        >
                          Send
                        </Button>
                      )}
>>>>>>> 3e993109
                    </div>
                  </form>
                </div>
              </div>
            }
          />
        </StickToBottom>
      </div>
    </div>
  );
}<|MERGE_RESOLUTION|>--- conflicted
+++ resolved
@@ -14,11 +14,8 @@
 } from "@/lib/ensure-tool-responses";
 import { LangGraphLogoSVG } from "../icons/langgraph";
 import { TooltipIconButton } from "./tooltip-icon-button";
-<<<<<<< HEAD
 import { ArrowDown, SquarePen } from "lucide-react";
-=======
 import { ArrowDown, LoaderCircle, SquarePen } from "lucide-react";
->>>>>>> 3e993109
 import { StringParam, useQueryParam } from "use-query-params";
 import { StickToBottom, useStickToBottomContext } from "use-stick-to-bottom";
 
@@ -215,14 +212,6 @@
                     />
 
                     <div className="flex items-center justify-end p-2 pt-0">
-<<<<<<< HEAD
-                      <Button
-                        type="submit"
-                        disabled={isLoading || !input.trim()}
-                      >
-                        Send
-                      </Button>
-=======
                       {stream.isLoading ? (
                         <Button key="stop" onClick={() => stream.stop()}>
                           <LoaderCircle className="w-4 h-4 animate-spin" />
@@ -236,7 +225,6 @@
                           Send
                         </Button>
                       )}
->>>>>>> 3e993109
                     </div>
                   </form>
                 </div>
